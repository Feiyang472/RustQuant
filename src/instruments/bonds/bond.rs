--- conflicted
+++ resolved
@@ -10,19 +10,17 @@
 //! The bond module takes most of the notation and formulas from:
 //! *Interest Rate Models* by Brigo & Mercurio
 
-<<<<<<< HEAD
 // ~~~~~~~~~~~~~~~~~~~~~~~~~~~~~~~~~~~~~~~~~~~~~~~~~~~~~~~~~~~~~~~~~~~~~~~~~~~~
 // IMPORTS
 // ~~~~~~~~~~~~~~~~~~~~~~~~~~~~~~~~~~~~~~~~~~~~~~~~~~~~~~~~~~~~~~~~~~~~~~~~~~~~
 
-=======
->>>>>>> b39696bc
 use crate::{
     curves::{Curve, YieldCurve},
     instruments::Instrument,
     money::Currency,
     time::{BusinessDayConvention, PaymentFrequency},
 };
+use std::collections::BTreeMap;
 use std::collections::BTreeMap;
 use time::{Duration, OffsetDateTime};
 
